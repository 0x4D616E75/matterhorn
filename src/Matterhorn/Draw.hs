--- conflicted
+++ resolved
@@ -28,26 +28,6 @@
 draw :: ChatState -> [Widget Name]
 draw st =
     case appMode st of
-<<<<<<< HEAD
-        Main                       -> drawMain True st
-        UrlSelect                  -> drawMain True st
-        ShowHelp topic _           -> drawShowHelp topic st
-        ChannelSelect              -> drawMain True st
-        LeaveChannelConfirm        -> drawLeaveChannelConfirm st
-        MessageSelect              -> drawMain True st
-        MessageSelectDeleteConfirm -> drawMain True st
-        DeleteChannelConfirm       -> drawDeleteChannelConfirm st
-        ThemeListOverlay           -> drawThemeListOverlay st
-        PostListOverlay contents   -> drawPostListOverlay contents st
-        UserListOverlay            -> drawUserListOverlay st
-        ChannelListOverlay         -> drawChannelListOverlay st
-        ReactionEmojiListOverlay   -> drawReactionEmojiListOverlay st
-        ViewMessage                -> drawTabbedWindow (st^.csViewedMessage.singular _Just._2) st : drawMain False st
-        ManageAttachments          -> drawManageAttachments st
-        ManageAttachmentsBrowseFiles -> drawManageAttachments st
-        EditNotifyPrefs            -> drawNotifyPrefs st : drawMain False st
-        ChannelTopicWindow         -> drawChannelTopicWindow st : drawMain False st
-=======
         Main                         -> mainLayers
         UrlSelect                    -> mainLayers
         ChannelSelect                -> mainLayers
@@ -65,8 +45,8 @@
         ManageAttachments            -> drawManageAttachments st : mainLayersMonochrome
         ManageAttachmentsBrowseFiles -> drawManageAttachments st : mainLayersMonochrome
         EditNotifyPrefs              -> drawNotifyPrefs st : mainLayersMonochrome
+        ChannelTopicWindow           -> drawChannelTopicWindow st : mainLayersMonochrome
     where
         mainLayers = drawMain True st
         mainLayersMonochrome = drawMain False st
-        messageViewWindow = st^.csViewedMessage.singular _Just._2
->>>>>>> c26b74e6
+        messageViewWindow = st^.csViewedMessage.singular _Just._2