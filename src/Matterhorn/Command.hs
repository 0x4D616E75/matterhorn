--- conflicted
+++ resolved
@@ -266,20 +266,16 @@
         enterSearchResultPostListMode
 
   , Cmd "notify-prefs" "Edit the current channel's notification preferences" NoArg $ \_ ->
-<<<<<<< HEAD
-          enterEditNotifyPrefsMode
-          
+        enterEditNotifyPrefsMode
+
   , Cmd "rename-channel-url" "Rename the current channel's URL name" (TokenArg "channel name" NoArg) $ \ (name, _) ->
-     renameChannelUrl name
-=======
-        enterEditNotifyPrefsMode
+        renameChannelUrl name
 
   , Cmd "move-team-left" "Move the currently-selected team to the left in the team list" NoArg $ \_ ->
         moveCurrentTeamLeft
 
   , Cmd "move-team-right" "Move the currently-selected team to the right in the team list" NoArg $ \_ ->
         moveCurrentTeamRight
->>>>>>> 3f58dbc9
   ]
 
 displayUsernameAttribute :: Text -> MH ()
