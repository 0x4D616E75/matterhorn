--- conflicted
+++ resolved
@@ -172,12 +172,9 @@
   , addNewUser
   , setUserIdSet
   , channelMentionCount
-<<<<<<< HEAD
   , useNickname
   , displaynameForUserId
-=======
   , raiseInternalEvent
->>>>>>> 63672cd7
 
   , userSigil
   , normalChannelSigil
