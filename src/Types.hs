--- conflicted
+++ resolved
@@ -290,22 +290,14 @@
 -- | The 'MMNames' record is for listing human-readable
 --   names and mapping them back to internal IDs.
 data MMNames = MMNames
-<<<<<<< HEAD
   { _cnChans    :: [Text] -- ^ All channel names
-  , _cnToChanId :: HashMap Text ChannelId
-      -- ^ Mapping from channel names to 'ChannelId' values
+  , _channelNameToChanId :: HashMap Text ChannelId
+  -- ^ Mapping from channel names to 'ChannelId' values
+  , _usernameToChanId :: HashMap Text ChannelId
+  -- ^ Mapping from user names to 'ChannelId' values. Only contains
+  -- entries for which DM channel IDs are known.
   , _cnUsers    :: [Text] -- ^ All users
   , _cnToUserId :: HashMap Text UserId
-=======
-  { _cnChans    :: [T.Text] -- ^ All channel names
-  , _channelNameToChanId :: HashMap T.Text ChannelId
-  -- ^ Mapping from channel names to 'ChannelId' values
-  , _usernameToChanId :: HashMap T.Text ChannelId
-  -- ^ Mapping from user names to 'ChannelId' values. Only contains
-  -- entries for which DM channel IDs are known.
-  , _cnUsers    :: [T.Text] -- ^ All users
-  , _cnToUserId :: HashMap T.Text UserId
->>>>>>> 8094e003
       -- ^ Mapping from user names to 'UserId' values
   }
 
@@ -313,15 +305,9 @@
 mkNames myUser users chans = MMNames
   { _cnChans = sort
                [ preferredChannelName c
-<<<<<<< HEAD
                | c <- toList chans, channelType c /= Direct ]
-  , _cnToChanId = HM.fromList $
-                  [ (preferredChannelName c, channelId c) | c <- toList chans ] ++
-=======
-               | c <- F.toList chans, channelType c /= Direct ]
-  , _channelNameToChanId = HM.fromList [ (preferredChannelName c, channelId c) | c <- F.toList chans ]
+  , _channelNameToChanId = HM.fromList [ (preferredChannelName c, channelId c) | c <- toList chans ]
   , _usernameToChanId = HM.fromList $
->>>>>>> 8094e003
                   [ (userUsername u, c)
                   | u <- HM.elems users
                   , c <- lookupChan (getDMChannelName (getId myUser) (getId u))
@@ -428,27 +414,14 @@
 -- ** Channel-matching types
 
 data ChannelSelectMatch =
-<<<<<<< HEAD
     ChannelSelectMatch { nameBefore     :: Text
                        , nameMatched    :: Text
                        , nameAfter      :: Text
+                       , matchFull      :: Text
                        }
                        deriving (Eq, Show)
 
-channelNameFromMatch :: ChannelSelectMatch -> Text
-channelNameFromMatch (ChannelSelectMatch b m a) = b <> m <> a
-
 data ChannelSelectPattern = CSP MatchType Text
-=======
-    ChannelSelectMatch { nameBefore     :: T.Text
-                       , nameMatched    :: T.Text
-                       , nameAfter      :: T.Text
-                       , matchFull      :: T.Text
-                       }
-                       deriving (Eq, Show)
-
-data ChannelSelectPattern = CSP MatchType T.Text
->>>>>>> 8094e003
                           deriving (Eq, Show)
 
 data MatchType =
@@ -694,26 +667,16 @@
     -- in Draw.UserListOverlay.
     list UserListSearchResults rs 1
 
-<<<<<<< HEAD
-type ChannelSelectMap = HashMap Text ChannelSelectMatch
+data MatchValue =
+    UserMatch Text
+    | ChannelMatch Text
+    deriving (Eq, Show)
 
 data ChannelSelectState =
     ChannelSelectState { _channelSelectInput :: Text
-                       , _channelMatches     :: ChannelSelectMap
-                       , _userMatches        :: ChannelSelectMap
-                       , _selectedMatch      :: Text
-=======
-data MatchValue =
-    UserMatch T.Text
-    | ChannelMatch T.Text
-    deriving (Eq, Show)
-
-data ChannelSelectState =
-    ChannelSelectState { _channelSelectInput :: T.Text
                        , _channelMatches     :: [ChannelSelectMatch]
                        , _userMatches        :: [ChannelSelectMatch]
                        , _selectedMatch      :: Maybe MatchValue
->>>>>>> 8094e003
                        }
 
 emptyChannelSelectState :: ChannelSelectState
@@ -939,16 +902,11 @@
     | otherwise =
         usernameForUserId uId st
 
-<<<<<<< HEAD
+
 userIdForUsername :: Text -> ChatState -> Maybe UserId
-userIdForUsername name st = st^.csNames.cnToUserId.at name
-
-channelIdByName :: Text -> ChatState -> Maybe ChannelId
-=======
-userIdForUsername :: T.Text -> ChatState -> Maybe UserId
 userIdForUsername name st = st^.csNames.cnToUserId.at (trimUserSigil name)
 
-channelIdByChannelName :: T.Text -> ChatState -> Maybe ChannelId
+channelIdByChannelName :: Text -> ChatState -> Maybe ChannelId
 channelIdByChannelName name st =
     HM.lookup (trimChannelSigil name) $ st^.csNames.channelNameToChanId
 
@@ -960,8 +918,7 @@
 -- only users will be searched. This allows callers (or the user) to
 -- disambiguate by sigil, which may be necessary in cases where an input
 -- with no sigil finds multiple matches.
-channelIdByName :: T.Text -> ChatState -> (Maybe ChannelId, Maybe ChannelId)
->>>>>>> 8094e003
+channelIdByName :: Text -> ChatState -> (Maybe ChannelId, Maybe ChannelId)
 channelIdByName name st =
     let uMatch = channelIdByUsername name st
         cMatch = channelIdByChannelName name st
@@ -971,7 +928,7 @@
                | otherwise                              -> (cMatch, uMatch)
     in matches
 
-channelIdByUsername :: T.Text -> ChatState -> Maybe ChannelId
+channelIdByUsername :: Text -> ChatState -> Maybe ChannelId
 channelIdByUsername name st =
     let userInfos = st^.csUsers.to allUsers
         uName = if useNickname st
@@ -994,17 +951,12 @@
     cId <- channelIdByChannelName n st
     findChannelById cId (st^.csChannels)
 
-<<<<<<< HEAD
-trimAnySigil :: Text -> Text
-trimAnySigil n
-=======
-trimChannelSigil :: T.Text -> T.Text
+trimChannelSigil :: Text -> Text
 trimChannelSigil n
->>>>>>> 8094e003
     | normalChannelSigil `T.isPrefixOf` n = T.tail n
     | otherwise                           = n
 
-trimUserSigil :: T.Text -> T.Text
+trimUserSigil :: Text -> Text
 trimUserSigil n
     | userSigil `T.isPrefixOf` n = T.tail n
     | otherwise                  = n
