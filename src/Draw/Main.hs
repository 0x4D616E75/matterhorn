--- conflicted
+++ resolved
@@ -416,26 +416,13 @@
                                  else dayStart (m^.mDate) : dl
           dayOf = localDay . utcToLocalTime tz
           dayStart dt = localTimeToUTC tz $ LocalTime (dayOf dt) $ midnight
-<<<<<<< HEAD
           justAfter (UTCTime d t) = UTCTime d $ succ t
-          dateMsg d = Message (getBlocks (T.pack $ formatTime defaultTimeLocale
-                                          (T.unpack datefmt)
-                                          (utcToLocalTime tz d)))
-                      Nothing d (C DateTransition) False False
-                      Seq.empty NotAReply Nothing mempty Nothing
-          newMessagesMsg d = Message (getBlocks (T.pack "New Messages"))
-                             Nothing d (C NewMessagesTransition)
-                             False False Seq.empty NotAReply
-                             Nothing mempty Nothing
-=======
-          justBefore (UTCTime d t) = UTCTime d $ pred t
-          dateMsg d = newMessageOfType (T.pack (formatTime defaultTimeLocale
-                                                (T.unpack datefmt)
-                                                (utcToLocalTime tz d)))
-                        (C DateTransition) d
-          newMessagesMsg d = newMessageOfType (T.pack "New Messages") (C NewMessagesTransition) d
->>>>>>> 1782d400
-
+          dateMsg d = newMessageOfType (T.pack $ formatTime defaultTimeLocale
+                                                 (T.unpack datefmt)
+                                                 (utcToLocalTime tz d))
+                      (C DateTransition) d
+          newMessagesMsg d = newMessageOfType (T.pack "New Messages")
+                             (C NewMessagesTransition) d
 
 renderChannelSelect :: ChatState -> Widget Name
 renderChannelSelect st =
