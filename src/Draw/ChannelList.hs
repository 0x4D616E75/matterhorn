{-# LANGUAGE MultiWayIf #-}
{-# LANGUAGE RankNTypes #-}

-- | This module provides the Drawing functionality for the
-- ChannelList sidebar.  The sidebar is divided vertically into groups
-- and each group is rendered separately.
--
-- There are actually two UI modes handled by this code:
--
--   * Normal display of the channels, with various markers to
--     indicate the current channel, channels with unread messages,
--     user state (for Direct Message channels), etc.
--
--   * ChannelSelect display where the user is typing match characters
--     into a prompt at the ChannelList sidebar is showing only those
--     channels matching the entered text (and highlighting the
--     matching portion).

module Draw.ChannelList (renderChannelList) where

import           Brick
import           Brick.Widgets.Border
import qualified Data.Sequence as Seq
import qualified Data.Foldable as F
import qualified Data.HashMap.Strict as HM
import qualified Data.Text as T
import           Draw.Util
import           Lens.Micro.Platform (Getting, at, non)
import           State
import           Themes
import           Types
import           Prelude ()
import           Prelude.MH

type GroupName = Text

-- | Specify the different groups of channels to be displayed
-- vertically in the ChannelList sidebar.  This list provides the
-- central control over what channels are displayed and how they are
-- grouped.
--
-- Each group is specified as a tuple of:
--
--   * the name of this group
--
--   * A lens to get the HashMap of matching selections when in
--     ChannelSelect mode (ignored for Normal mode).
--
--   * The function to retrieve the list of channels for this group
--     from the ChatState.
--
-- The retrieval function is also given an optional integer that
-- indicates the height of the channel list (the amount of screen space
-- available to be used). This is provided as an optimization so that we
-- can avoid rendering all known entries when they wouldn't be visible
-- anyway. Please see 'getDmChannels' for more details.
--
-- The height value is optional because when we're in channel selection
-- mode, we don't want to optimize away hidden channel list entries. If
-- we were to do that, they wouldn't be checked for matching against the
-- channel selection input. So in that case 'Nothing' is given as the
-- channel list height. But otherwise when we're not in that mode we
-- want to skip rendering hidden entries. (Ideally we wouldn't need this
-- hack at all and could be smart about which entries to show regardless
-- of mode, but right now we use a Brick viewport to make scrolling the
-- channel list easy, but that doesn't give us much control over which
-- entries to skip.)
--
-- Lastly, this functionality uses Sequences instead of lists to
-- facilitate efficient take/drop operations when the optimization
-- mentioned above is in effect.
channelListGroups :: [ ( GroupName
<<<<<<< HEAD
                       , Getting ChannelSelectMap ChatState ChannelSelectMap
                       , ChatState -> Maybe Int -> Seq ChannelListEntry
=======
                       , Getting [ChannelSelectMatch] ChatState [ChannelSelectMatch]
                       , ChatState -> Maybe Int -> (ChannelListEntry -> Bool) -> Seq.Seq ChannelListEntry
                       , T.Text -> MatchValue
>>>>>>> 8094e003
                       ) ]
channelListGroups =
    [ ("Channels", csChannelSelectState.channelMatches, getOrdinaryChannels, ChannelMatch)
    , ("Users",    csChannelSelectState.userMatches,    getDmChannels,       UserMatch)
    ]

-- | True if there is an active channel selection operation (i.e. in
-- ChannelSelect mode).  This requires both the state change *and*
-- some channel selection text.
hasActiveChannelSelection :: ChatState -> Bool
hasActiveChannelSelection st =
    appMode st == ChannelSelect && not (T.null (st^.csChannelSelectState.channelSelectInput))

-- | This is the main function that is called from external code to
-- render the ChannelList sidebar.
renderChannelList :: ChatState -> Widget Name
renderChannelList st =
    Widget Fixed Greedy $ do
        ctx <- getContext

        let selMatch = st^.csChannelSelectState.selectedMatch
            renderedGroups gs =
                if hasActiveChannelSelection st
                then let (n, es, mkMatchValue) = selectedGroupEntries gs
                     in renderChannelGroup (renderChannelSelectListEntry selMatch mkMatchValue) (n, es)
                else renderChannelGroup renderChannelListEntry $ plainGroupEntries gs
            plainGroupEntries (n, _, f, _) =
                (n, f st (Just $ ctx^.availHeightL) (const True))
            selectedGroupEntries (n, m, f, mkMatchValue) =
                let mapping = HM.fromList $ (\match -> (matchFull match, match)) <$> matches
                    matches = st^.m
                in ( n
                   , F.foldr (addSelectedChannel mapping) mempty $
                         f st (Just $ ctx^.availHeightL) (hasChannelSelectMatch mapping)
                   , mkMatchValue
                   )
            hasChannelSelectMatch matches e =
                HM.member (entryLabel e) matches
            addSelectedChannel matches e s =
                case HM.lookup (entryLabel e) matches of
                    Just y -> SCLE e y Seq.<| s
                    Nothing -> s

<<<<<<< HEAD
        render $ maybeViewport $ vBox $ vBox <$>
                 toList <$> (toList $ renderedGroups <$> channelListGroups)
=======
        render $ viewport ChannelList Vertical $
                 vBox $ vBox <$>
                 F.toList <$> (F.toList $ renderedGroups <$> channelListGroups)
>>>>>>> 8094e003

-- | Renders a specific group, given the name of the group and the
-- list of entries in that group (which are expected to be either
-- ChannelListEntry or SelectedChannelListEntry elements).
renderChannelGroup :: (a -> Widget Name) -> (GroupName, Seq a) -> Seq (Widget Name)
renderChannelGroup eRender (groupName, entries) =
    let header label = hBorderWithLabel $
                       withDefAttr channelListHeaderAttr $ txt label
    in header groupName Seq.<| (eRender <$> entries)

-- | Internal record describing each channel entry and its associated
-- attributes.  This is the object passed to the rendering function so
-- that it can determine how to render each channel.
data ChannelListEntry =
    ChannelListEntry { entrySigil       :: Text
                     , entryLabel       :: Text
                     , entryHasUnread   :: Bool
                     , entryMentions    :: Int
                     , entryIsRecent    :: Bool
                     , entryIsCurrent   :: Bool
                     , entryUserStatus  :: Maybe UserStatus
                     }

-- | Similar to the ChannelListEntry, but also holds information about
-- the matching channel select specification.
data SelectedChannelListEntry = SCLE ChannelListEntry ChannelSelectMatch

-- | Render an individual Channel List entry (in Normal mode) with
-- appropriate visual decorations.
renderChannelListEntry :: ChannelListEntry -> Widget Name
renderChannelListEntry entry =
    decorate $ decorateRecent entry $ decorateMentions $ padRight Max $
    entryWidget $ entrySigil entry <> entryLabel entry
    where
    decorate = if | entryIsCurrent entry ->
                      visible . forceAttr currentChannelNameAttr
                  | entryMentions entry > 0 ->
                      forceAttr mentionsChannelAttr
                  | entryHasUnread entry ->
                      forceAttr unreadChannelAttr
                  | otherwise -> id
    entryWidget = case entryUserStatus entry of
                    Just Offline -> withDefAttr clientMessageAttr . txt
                    Just _       -> colorUsername (entryLabel entry)
                    Nothing      -> txt
    decorateMentions
      | entryMentions entry > 9 =
        (<+> str "(9+)")
      | entryMentions entry > 0 =
        (<+> str ("(" <> show (entryMentions entry) <> ")"))
      | otherwise = id


-- | Render an individual entry when in Channel Select mode,
-- highlighting the matching portion, or completely suppressing the
-- entry if it doesn't match.
<<<<<<< HEAD
renderChannelSelectListEntry :: Text -> SelectedChannelListEntry -> Widget Name
renderChannelSelectListEntry selMatch (SCLE entry match) =
    let ChannelSelectMatch preMatch inMatch postMatch = match
        fullName = channelNameFromMatch match
        maybeSelect = if fullName == selMatch
                      then withDefAttr currentChannelNameAttr
=======
renderChannelSelectListEntry :: Maybe MatchValue -> (T.Text -> MatchValue) -> SelectedChannelListEntry -> Widget Name
renderChannelSelectListEntry selMatch mkMatchValue (SCLE entry match) =
    let ChannelSelectMatch preMatch inMatch postMatch fullName = match
        maybeSelect = if Just (mkMatchValue fullName) == selMatch
                      then visible . withDefAttr currentChannelNameAttr
>>>>>>> 8094e003
                      else id
    in maybeSelect $
       decorateRecent entry $
       padRight Max $
         hBox [ txt $ entrySigil entry
              , txt preMatch
              , forceAttr channelSelectMatchAttr $ txt inMatch
              , txt postMatch
              ]

-- | If this channel is the most recently viewed channel (prior to the
-- currently viewed channel), add a decoration to denote that.
decorateRecent :: ChannelListEntry -> Widget n -> Widget n
decorateRecent entry = if entryIsRecent entry
                       then (<+> (withDefAttr recentMarkerAttr $ str "<"))
                       else id

-- | Extract the names and information about normal channels to be
-- displayed in the ChannelList sidebar.
<<<<<<< HEAD
getOrdinaryChannels :: ChatState -> Maybe Int -> Seq ChannelListEntry
getOrdinaryChannels st _ =
=======
getOrdinaryChannels :: ChatState -> Maybe Int -> (ChannelListEntry -> Bool) -> Seq.Seq ChannelListEntry
getOrdinaryChannels st _ _ =
>>>>>>> 8094e003
    Seq.fromList [ ChannelListEntry sigil n unread mentions recent current Nothing
    | n <- allChannelNames st
    , let Just chan = channelIdByChannelName n st
          unread = hasUnread st chan
          recent = isRecentChannel st chan
          current = isCurrentChannel st chan
          sigil = case st ^. csEditState.cedLastChannelInput.at chan of
            Nothing      -> normalChannelSigil
            Just ("", _) -> normalChannelSigil
            _            -> "»"
          mentions = channelMentionCount chan st
    ]

-- | Extract the names and information about Direct Message channels
-- to be displayed in the ChannelList sidebar.
--
-- This function takes advantage of the channel height, when given, by
-- only returning enough entries to guarantee that we fill the channel
-- list. For example, if the list is N rows high, this function will
-- return at most 2N channel list entries. It does this, rather than
-- return them all, to avoid rendering (potentially thousands of)
-- entries that won't be visible on the screen anyway, and that turns
-- out to be a big performance win on servers with thousands of users.
-- We return *twice* the number of required entries to ensure that no
-- matter where the selected channel is within the set of returned
-- entries, there are enough entries before and after the selected
-- channel to get the Brick viewport to position the final result in a
-- way that is natural.
<<<<<<< HEAD
getDmChannels :: ChatState -> Maybe Int -> Seq ChannelListEntry
getDmChannels st height =
    let es = Seq.fromList
=======
getDmChannels :: ChatState -> Maybe Int -> (ChannelListEntry -> Bool) -> Seq.Seq ChannelListEntry
getDmChannels st height matches =
    let es = Seq.filter matches $
             Seq.fromList
>>>>>>> 8094e003
             [ ChannelListEntry (T.cons sigil " ") uname unread
                                mentions recent current (Just $ u^.uiStatus)
             | u <- sortedUserList st
             , let sigil =
                     case do { cId <- m_chanId; st^.csEditState.cedLastChannelInput.at cId } of
                       Nothing      -> userSigilFromInfo u
                       Just ("", _) -> userSigilFromInfo u
                       _            -> '»'  -- shows that user has a message in-progress
                   uname = if useNickname st
                           then u^.uiNickName.non (u^.uiName)
                           else u^.uiName
                   recent = maybe False (isRecentChannel st) m_chanId
                   m_chanId = channelIdByUsername (u^.uiName) st
                   unread = maybe False (hasUnread st) m_chanId
                   current = case appMode st of
                       ChannelSelect -> Just (UserMatch uname) == st^.csChannelSelectState.selectedMatch
                       _ -> maybe False (isCurrentChannel st) m_chanId
                   mentions = fromMaybe 0 $ channelMentionCount <$> m_chanId <*> pure st
                ]
        (h, t) = Seq.breakl entryIsCurrent es
    in case height of
        Nothing -> es
        Just height' -> if null t
                        then Seq.take height' h
                        else Seq.drop (length h - height') h <>
                             Seq.take height' t<|MERGE_RESOLUTION|>--- conflicted
+++ resolved
@@ -70,14 +70,9 @@
 -- facilitate efficient take/drop operations when the optimization
 -- mentioned above is in effect.
 channelListGroups :: [ ( GroupName
-<<<<<<< HEAD
-                       , Getting ChannelSelectMap ChatState ChannelSelectMap
-                       , ChatState -> Maybe Int -> Seq ChannelListEntry
-=======
                        , Getting [ChannelSelectMatch] ChatState [ChannelSelectMatch]
-                       , ChatState -> Maybe Int -> (ChannelListEntry -> Bool) -> Seq.Seq ChannelListEntry
-                       , T.Text -> MatchValue
->>>>>>> 8094e003
+                       , ChatState -> Maybe Int -> (ChannelListEntry -> Bool) -> Seq ChannelListEntry
+                       , Text -> MatchValue
                        ) ]
 channelListGroups =
     [ ("Channels", csChannelSelectState.channelMatches, getOrdinaryChannels, ChannelMatch)
@@ -121,14 +116,9 @@
                     Just y -> SCLE e y Seq.<| s
                     Nothing -> s
 
-<<<<<<< HEAD
-        render $ maybeViewport $ vBox $ vBox <$>
-                 toList <$> (toList $ renderedGroups <$> channelListGroups)
-=======
         render $ viewport ChannelList Vertical $
                  vBox $ vBox <$>
-                 F.toList <$> (F.toList $ renderedGroups <$> channelListGroups)
->>>>>>> 8094e003
+                 toList <$> (toList $ renderedGroups <$> channelListGroups)
 
 -- | Renders a specific group, given the name of the group and the
 -- list of entries in that group (which are expected to be either
@@ -185,20 +175,11 @@
 -- | Render an individual entry when in Channel Select mode,
 -- highlighting the matching portion, or completely suppressing the
 -- entry if it doesn't match.
-<<<<<<< HEAD
-renderChannelSelectListEntry :: Text -> SelectedChannelListEntry -> Widget Name
-renderChannelSelectListEntry selMatch (SCLE entry match) =
-    let ChannelSelectMatch preMatch inMatch postMatch = match
-        fullName = channelNameFromMatch match
-        maybeSelect = if fullName == selMatch
-                      then withDefAttr currentChannelNameAttr
-=======
-renderChannelSelectListEntry :: Maybe MatchValue -> (T.Text -> MatchValue) -> SelectedChannelListEntry -> Widget Name
+renderChannelSelectListEntry :: Maybe MatchValue -> (Text -> MatchValue) -> SelectedChannelListEntry -> Widget Name
 renderChannelSelectListEntry selMatch mkMatchValue (SCLE entry match) =
     let ChannelSelectMatch preMatch inMatch postMatch fullName = match
         maybeSelect = if Just (mkMatchValue fullName) == selMatch
                       then visible . withDefAttr currentChannelNameAttr
->>>>>>> 8094e003
                       else id
     in maybeSelect $
        decorateRecent entry $
@@ -218,13 +199,8 @@
 
 -- | Extract the names and information about normal channels to be
 -- displayed in the ChannelList sidebar.
-<<<<<<< HEAD
-getOrdinaryChannels :: ChatState -> Maybe Int -> Seq ChannelListEntry
-getOrdinaryChannels st _ =
-=======
-getOrdinaryChannels :: ChatState -> Maybe Int -> (ChannelListEntry -> Bool) -> Seq.Seq ChannelListEntry
+getOrdinaryChannels :: ChatState -> Maybe Int -> (ChannelListEntry -> Bool) -> Seq ChannelListEntry
 getOrdinaryChannels st _ _ =
->>>>>>> 8094e003
     Seq.fromList [ ChannelListEntry sigil n unread mentions recent current Nothing
     | n <- allChannelNames st
     , let Just chan = channelIdByChannelName n st
@@ -253,16 +229,10 @@
 -- entries, there are enough entries before and after the selected
 -- channel to get the Brick viewport to position the final result in a
 -- way that is natural.
-<<<<<<< HEAD
-getDmChannels :: ChatState -> Maybe Int -> Seq ChannelListEntry
-getDmChannels st height =
-    let es = Seq.fromList
-=======
-getDmChannels :: ChatState -> Maybe Int -> (ChannelListEntry -> Bool) -> Seq.Seq ChannelListEntry
+getDmChannels :: ChatState -> Maybe Int -> (ChannelListEntry -> Bool) -> Seq ChannelListEntry
 getDmChannels st height matches =
     let es = Seq.filter matches $
              Seq.fromList
->>>>>>> 8094e003
              [ ChannelListEntry (T.cons sigil " ") uname unread
                                 mentions recent current (Just $ u^.uiStatus)
              | u <- sortedUserList st
